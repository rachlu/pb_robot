--- conflicted
+++ resolved
@@ -5,27 +5,18 @@
 import time
 import numpy as np
 
-<<<<<<< HEAD
-from .pr2_problems import get_fixed_bodies
-from .pr2_utils import TOP_HOLDING_LEFT_ARM, SIDE_HOLDING_LEFT_ARM, \
-=======
 from .pr2_utils import TOP_HOLDING_LEFT_ARM, SIDE_HOLDING_LEFT_ARM, GET_GRASPS, \
->>>>>>> 1465e8b5
     get_carry_conf, get_top_grasps, get_side_grasps, close_arm, open_arm, arm_conf, get_gripper_link, get_arm_joints, \
     learned_pose_generator, TOOL_DIRECTION, PR2_TOOL_FRAMES, get_x_presses, PR2_GROUPS, joints_from_names, \
     ARM_NAMES, is_drake_pr2, get_group_joints, get_group_conf
-from .utils import invert, multiply, get_name, set_pose, get_link_pose, link_from_name, BodySaver, \
+from .utils import invert, multiply, get_name, set_pose, get_link_pose, \
     pairwise_collision, set_joint_positions, get_joint_positions, sample_placement, get_pose, waypoints_from_path, \
     unit_quat, plan_base_motion, plan_joint_motion, base_values_from_pose, pose_from_base_values, \
     uniform_pose_generator, sub_inverse_kinematics, add_fixed_constraint, remove_debug, remove_fixed_constraint, \
     enable_real_time, disable_real_time, enable_gravity, joint_controller_hold, \
     get_min_limit, user_input, step_simulation, update_state, get_body_name, get_bodies, BASE_LINK, \
-<<<<<<< HEAD
-    add_segments, set_base_values, get_max_limit, get_aabb
-=======
-    add_segments, unit_pose, set_base_values, get_max_limit, link_from_name, BodySaver, get_aabb
+    add_segments, set_base_values, get_max_limit, link_from_name, BodySaver, get_aabb
 from .pr2_problems import get_fixed_bodies
->>>>>>> 1465e8b5
 
 BASE_EXTENT = 3.5 # 2.5
 BASE_LIMITS = (-BASE_EXTENT*np.ones(2), BASE_EXTENT*np.ones(2))
@@ -378,6 +369,7 @@
         p.assign()
         bq.assign()
         # TODO: randomly sample initial position to make sampler?
+        # TODO: perturb this randomly
         set_joint_positions(robot, arm_joints, default_conf)
         approach_conf = ik_fn(approach_pose)
         if approach_conf is None:
@@ -408,19 +400,8 @@
     def gen(*inputs):
         while True:
             for _ in range(max_attempts):
-<<<<<<< HEAD
                 ir_outputs = ir_sampler(*inputs)
                 if ir_outputs is None:
-=======
-                set_pose(o, p.value)
-                set_joint_positions(robot, arm_joints, default_conf)
-                # TODO: pertrub this randomly
-                base_conf = next(base_generator)
-                #base_pose = next(base_generator)
-                #set_pose(robot, base_pose)
-                set_joint_positions(robot, base_joints, base_conf)
-                if any(pairwise_collision(robot, b) for b in fixed):
->>>>>>> 1465e8b5
                     continue
                 ik_outputs = ik_fn(*(inputs + ir_outputs))
                 if ik_outputs is None:
